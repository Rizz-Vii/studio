"use client";

import { useEffect } from "react";
import { useRouter } from "next/navigation";
import LoadingScreen from "@/components/ui/loading-screen";

export default function LogoutPage() {
  const router = useRouter();

  useEffect(() => {
    const performLogout = async () => {
      try {
<<<<<<< HEAD
        // Only perform Firebase operations on the client side
        if (typeof window !== 'undefined') {
          // Import Firebase auth directly from Firebase SDK
          const { signOut, getAuth } = await import("firebase/auth");
          const { getApps, getApp } = await import("firebase/app");
          
          // Get the existing Firebase app if it exists
          const app = getApps().length > 0 ? getApp() : null;
          if (app) {
            const auth = getAuth(app);
            await signOut(auth);
          }
=======
        // Only import and use Firebase auth on the client side
        if (typeof window !== 'undefined') {
          const { auth } = await import("@/lib/firebase");
          await auth.signOut();
>>>>>>> 2ff9c273
        }
      } catch (error) {
        console.error("Error during logout:", error);
      } finally {
        // Always redirect to home page
        router.push("/");
      }
    };

    performLogout();
  }, [router]);

  return <LoadingScreen fullScreen text="Logging out..." />;
}<|MERGE_RESOLUTION|>--- conflicted
+++ resolved
@@ -10,7 +10,6 @@
   useEffect(() => {
     const performLogout = async () => {
       try {
-<<<<<<< HEAD
         // Only perform Firebase operations on the client side
         if (typeof window !== 'undefined') {
           // Import Firebase auth directly from Firebase SDK
@@ -23,12 +22,6 @@
             const auth = getAuth(app);
             await signOut(auth);
           }
-=======
-        // Only import and use Firebase auth on the client side
-        if (typeof window !== 'undefined') {
-          const { auth } = await import("@/lib/firebase");
-          await auth.signOut();
->>>>>>> 2ff9c273
         }
       } catch (error) {
         console.error("Error during logout:", error);
